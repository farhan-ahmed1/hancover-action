--- conflicted
+++ resolved
@@ -26,24 +26,13 @@
     "zod": "^4.1.12"
   },
   "devDependencies": {
-<<<<<<< HEAD
-    "@types/node": "^24.3.1",
-    "@typescript-eslint/eslint-plugin": "8.45.0",
-    "@typescript-eslint/parser": "8.45.0",
-    "@vercel/ncc": "0.38.3",
-    "@vitest/coverage-v8": "3.2.4",
-    "eslint": "9.36.0",
-    "typescript": "^5.5.4",
-    "vitest": "^3.2.4"
-=======
     "@types/node": "^24.6.1",
-    "@typescript-eslint/eslint-plugin": "8.43.0",
-    "@typescript-eslint/parser": "8.43.0",
-    "@vercel/ncc": "0.38.4",
-    "@vitest/coverage-v8": "4.0.8",
-    "eslint": "9.35.0",
-    "typescript": "^5.9.3",
-    "vitest": "^4.0.8"
->>>>>>> a0e755b6
+        "@typescript-eslint/eslint-plugin": "8.45.0",
+        "@typescript-eslint/parser": "8.45.0",
+        "@vercel/ncc": "0.38.4",
+        "@vitest/coverage-v8": "4.0.8",
+        "eslint": "9.36.0",
+        "typescript": "^5.9.3",
+        "vitest": "^4.0.8"
   }
 }